--- conflicted
+++ resolved
@@ -1,19 +1,10 @@
-<<<<<<< HEAD
-(defproject tailrecursion/hoplon "4.0.12"
-=======
 (defproject tailrecursion/hoplon "5.0.0"
->>>>>>> 6097dd49
   :description        "Hoplon web development environment."
   :url                "http://github.com/tailrecursion/hoplon"
   :license            {:name "Eclipse Public License"
                        :url "http://www.eclipse.org/legal/epl-v10.html"}
   :plugins            [[lein-marginalia             "0.7.1"]]
-<<<<<<< HEAD
-  :dependencies       [[tailrecursion/javelin       "3.0.0"]
-                       [tailrecursion/castra        "0.1.1"]
-=======
   :dependencies       [[tailrecursion/javelin       "3.1.0"]
                        [tailrecursion/castra        "1.0.0"]
->>>>>>> 6097dd49
                        [clj-tagsoup                 "0.3.0"]
                        [org.clojure/core.incubator  "0.1.2"]])