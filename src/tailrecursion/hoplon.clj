--- conflicted
+++ resolved
@@ -73,47 +73,21 @@
      (let [~bindings (parse-args args#)]
        ~@body)))
 
-<<<<<<< HEAD
-(defmacro loop-tpl [& args]
-  (let [[_ {:keys [bindings size bind-ids done reverse]
-            :or {size 0 ids []}} [tpl]]
-          (parse-e (cons '_ args))
-        [bindings things] bindings
-=======
 (defmacro loop-tpl
   "FIXME: document this"
   [& args]
   (let [[_ {:keys [bindings bind-ids reverse]} [tpl]]
         (parse-e (cons '_ args))
         [bindings items] bindings
->>>>>>> 6097dd49
         mksym     (fn [& _] (gensym "hl-auto-"))
         gsyms     (into {} (map (juxt identity mksym) bind-ids))
         sym*      `(str (gensym "hl-auto-"))
         id-binds  (interleave (vals gsyms) (repeat sym*))
         body      (walk/postwalk #(get gsyms % %) tpl)]
-<<<<<<< HEAD
-    `(let [things#  ((tailrecursion.javelin/lift pad-seq) ~size ~things)
-           frag#    (.createDocumentFragment js/document)
-           dummy#   (.createElement js/document "SPAN")]
-       (if (and ~done @~done) (reset! ~done false))
-       (add-initfn!
-         (fn []
-           (tailrecursion.javelin/cell-doseq [~bindings things#]
-             (let [~@id-binds]
-               (timeout
-                 #(if-not ~reverse
-                    (.appendChild frag# ~body)
-                    (.insertBefore frag# ~body (.-firstChild frag#)))))) 
-           (timeout #(.replaceChild (.-parentNode dummy#) frag# dummy#))
-           (timeout #(if ~done (reset! ~done true)))))
-       dummy#)))
-=======
     `(loop-tpl* ~items ~reverse
        (fn [item#]
          (let [~@id-binds]
            (tailrecursion.javelin/cell-let [~bindings item#] ~body))))))
->>>>>>> 6097dd49
 
 (defmacro text
   "FIXME: document this"
